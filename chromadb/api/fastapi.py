from typing import Optional, cast
from chromadb.api import API
from chromadb.config import Settings, System
from chromadb.api.types import (
    Documents,
    Embeddings,
    EmbeddingFunction,
    IDs,
    Include,
    Metadatas,
    Where,
    WhereDocument,
    GetResult,
    QueryResult,
    CollectionMetadata,
)
import chromadb.utils.embedding_functions as ef
import pandas as pd
import requests
import json
from typing import Sequence
from chromadb.api.models.Collection import Collection
import chromadb.errors as errors
from uuid import UUID
from chromadb.telemetry import Telemetry
from overrides import override


class FastAPI(API):
    _settings: Settings

    def __init__(self, system: System):
        super().__init__(system)
        url_prefix = "https" if system.settings.chroma_server_ssl_enabled else "http"
        system.settings.require("chroma_server_host")
        system.settings.require("chroma_server_http_port")
        self._api_url = f"{url_prefix}://{system.settings.chroma_server_host}:{system.settings.chroma_server_http_port}/api/v1"
        self._telemetry_client = self.require(Telemetry)
        self._settings = system.settings

    @override
    def heartbeat(self) -> int:
        resp = requests.get(self._api_url)
        raise_chroma_error(resp)
        return int(resp.json()["nanosecond heartbeat"])

    @override
    def list_collections(self) -> Sequence[Collection]:
        resp = requests.get(self._api_url + "/collections")
        raise_chroma_error(resp)
        json_collections = resp.json()
        collections = []
        for json_collection in json_collections:
            collections.append(Collection(self, **json_collection))

        return collections

    @override
    def create_collection(
        self,
        name: str,
        metadata: Optional[CollectionMetadata] = None,
        embedding_function: Optional[EmbeddingFunction] = ef.DefaultEmbeddingFunction(),
        get_or_create: bool = False,
    ) -> Collection:
        resp = requests.post(
            self._api_url + "/collections",
            data=json.dumps(
                {"name": name, "metadata": metadata, "get_or_create": get_or_create}
            ),
        )
        raise_chroma_error(resp)
        resp_json = resp.json()
        return Collection(
            client=self,
            id=resp_json["id"],
            name=resp_json["name"],
            embedding_function=embedding_function,
            metadata=resp_json["metadata"],
        )

    @override
    def get_collection(
        self,
        name: str,
        embedding_function: Optional[EmbeddingFunction] = ef.DefaultEmbeddingFunction(),
    ) -> Collection:
        resp = requests.get(self._api_url + "/collections/" + name)
        raise_chroma_error(resp)
        resp_json = resp.json()
        return Collection(
            client=self,
            name=resp_json["name"],
            id=resp_json["id"],
            embedding_function=embedding_function,
            metadata=resp_json["metadata"],
        )

    @override
    def get_or_create_collection(
        self,
        name: str,
        metadata: Optional[CollectionMetadata] = None,
        embedding_function: Optional[EmbeddingFunction] = ef.DefaultEmbeddingFunction(),
    ) -> Collection:
        return self.create_collection(
            name, metadata, embedding_function, get_or_create=True
        )

    @override
    def _modify(
        self,
        id: UUID,
        new_name: Optional[str] = None,
        new_metadata: Optional[CollectionMetadata] = None,
    ) -> None:
        """Updates a collection"""
        resp = requests.put(
            self._api_url + "/collections/" + str(id),
            data=json.dumps({"new_metadata": new_metadata, "new_name": new_name}),
        )
        raise_chroma_error(resp)

    @override
    def delete_collection(self, name: str) -> None:
        resp = requests.delete(self._api_url + "/collections/" + name)
        raise_chroma_error(resp)

    @override
    def _count(self, collection_id: UUID) -> int:
        """Returns the number of embeddings in the database"""
        resp = requests.get(
            self._api_url + "/collections/" + str(collection_id) + "/count"
        )
        raise_chroma_error(resp)
        return cast(int, resp.json())

    @override
    def _peek(self, collection_id: UUID, n: int = 10) -> GetResult:
        return self._get(
            collection_id,
            limit=n,
            include=["embeddings", "documents", "metadatas"],
        )

    @override
    def _get(
        self,
        collection_id: UUID,
        ids: Optional[IDs] = None,
        where: Optional[Where] = {},
        sort: Optional[str] = None,
        limit: Optional[int] = None,
        offset: Optional[int] = None,
        page: Optional[int] = None,
        page_size: Optional[int] = None,
        where_document: Optional[WhereDocument] = {},
        include: Include = ["metadatas", "documents"],
    ) -> GetResult:
        if page and page_size:
            offset = (page - 1) * page_size
            limit = page_size

        resp = requests.post(
            self._api_url + "/collections/" + str(collection_id) + "/get",
            data=json.dumps(
                {
                    "ids": ids,
                    "where": where,
                    "sort": sort,
                    "limit": limit,
                    "offset": offset,
                    "where_document": where_document,
                    "include": include,
                }
            ),
        )

        raise_chroma_error(resp)
        body = resp.json()
        return GetResult(
            ids=body["ids"],
            embeddings=body.get("embeddings", None),
            metadatas=body.get("metadatas", None),
            documents=body.get("documents", None),
        )

    @override
    def _delete(
        self,
        collection_id: UUID,
        ids: Optional[IDs] = None,
        where: Optional[Where] = {},
        where_document: Optional[WhereDocument] = {},
    ) -> IDs:
        resp = requests.post(
            self._api_url + "/collections/" + str(collection_id) + "/delete",
            data=json.dumps(
                {"where": where, "ids": ids, "where_document": where_document}
            ),
        )

        raise_chroma_error(resp)
        return cast(IDs, resp.json())

    @override
    def _add(
        self,
        ids: IDs,
        collection_id: UUID,
        embeddings: Embeddings,
        metadatas: Optional[Metadatas] = None,
        documents: Optional[Documents] = None,
        increment_index: bool = True,
    ) -> bool:
        resp = requests.post(
            self._api_url + "/collections/" + str(collection_id) + "/add",
            data=json.dumps(
                {
                    "ids": ids,
                    "embeddings": embeddings,
                    "metadatas": metadatas,
                    "documents": documents,
                    "increment_index": increment_index,
                }
            ),
        )

        raise_chroma_error(resp)
        return True

    @override
    def _update(
        self,
        collection_id: UUID,
        ids: IDs,
        embeddings: Optional[Embeddings] = None,
        metadatas: Optional[Metadatas] = None,
        documents: Optional[Documents] = None,
    ) -> bool:
        resp = requests.post(
            self._api_url + "/collections/" + str(collection_id) + "/update",
            data=json.dumps(
                {
                    "ids": ids,
                    "embeddings": embeddings,
                    "metadatas": metadatas,
                    "documents": documents,
                }
            ),
        )

        resp.raise_for_status()
        return True

    @override
    def _upsert(
        self,
        collection_id: UUID,
        ids: IDs,
        embeddings: Embeddings,
        metadatas: Optional[Metadatas] = None,
        documents: Optional[Documents] = None,
        increment_index: bool = True,
    ) -> bool:
        resp = requests.post(
            self._api_url + "/collections/" + str(collection_id) + "/upsert",
            data=json.dumps(
                {
                    "ids": ids,
                    "embeddings": embeddings,
                    "metadatas": metadatas,
                    "documents": documents,
                    "increment_index": increment_index,
                }
            ),
        )

        resp.raise_for_status()
        return True

    @override
    def _query(
        self,
        collection_id: UUID,
        query_embeddings: Embeddings,
        n_results: int = 10,
        where: Optional[Where] = {},
        where_document: Optional[WhereDocument] = {},
        include: Include = ["metadatas", "documents", "distances"],
    ) -> QueryResult:
        resp = requests.post(
            self._api_url + "/collections/" + str(collection_id) + "/query",
            data=json.dumps(
                {
                    "query_embeddings": query_embeddings,
                    "n_results": n_results,
                    "where": where,
                    "where_document": where_document,
                    "include": include,
                }
            ),
        )

        raise_chroma_error(resp)
        body = resp.json()

        return QueryResult(
            ids=body["ids"],
            distances=body.get("distances", None),
            embeddings=body.get("embeddings", None),
            metadatas=body.get("metadatas", None),
            documents=body.get("documents", None),
        )

    @override
    def reset(self) -> bool:
        resp = requests.post(self._api_url + "/reset")
        raise_chroma_error(resp)
        return cast(bool, resp.json())

    @override
<<<<<<< HEAD
=======
    def persist(self) -> bool:
        resp = requests.post(self._api_url + "/persist")
        raise_chroma_error(resp)
        return cast(bool, resp.json())

    @override
>>>>>>> b5065f4d
    def raw_sql(self, sql: str) -> pd.DataFrame:
        resp = requests.post(
            self._api_url + "/raw_sql", data=json.dumps({"raw_sql": sql})
        )
        raise_chroma_error(resp)
        return pd.DataFrame.from_dict(resp.json())

    @override
    def create_index(self, collection_name: str) -> bool:
        resp = requests.post(
            self._api_url + "/collections/" + collection_name + "/create_index"
        )
        raise_chroma_error(resp)
        return cast(bool, resp.json())

    @override
    def get_version(self) -> str:
        resp = requests.get(self._api_url + "/version")
        raise_chroma_error(resp)
        return cast(str, resp.json())

    @override
    def get_settings(self) -> Settings:
        """Returns the settings of the client"""
        return self._settings


def raise_chroma_error(resp: requests.Response) -> None:
    if resp.ok:
        return

    chroma_error = None
    try:
        body = resp.json()
        if "error" in body:
            if body["error"] in errors.error_types:
                chroma_error = errors.error_types[body["error"]](body["message"])

    except BaseException:
        pass

    if chroma_error:
        raise chroma_error

    try:
        resp.raise_for_status()
    except requests.HTTPError:
        raise (Exception(resp.text))<|MERGE_RESOLUTION|>--- conflicted
+++ resolved
@@ -320,15 +320,6 @@
         return cast(bool, resp.json())
 
     @override
-<<<<<<< HEAD
-=======
-    def persist(self) -> bool:
-        resp = requests.post(self._api_url + "/persist")
-        raise_chroma_error(resp)
-        return cast(bool, resp.json())
-
-    @override
->>>>>>> b5065f4d
     def raw_sql(self, sql: str) -> pd.DataFrame:
         resp = requests.post(
             self._api_url + "/raw_sql", data=json.dumps({"raw_sql": sql})
@@ -357,6 +348,7 @@
 
 
 def raise_chroma_error(resp: requests.Response) -> None:
+    """Raises an error if the response is not ok, using a ChromaError if possible"""
     if resp.ok:
         return
 
